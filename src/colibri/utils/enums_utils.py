"""
Enumerations for the `colibri` package.
"""

from dataclasses import dataclass
from enum import Enum, unique


@dataclass
class ProjectObjectCategories:
    name: str
    path: str


@unique
class ColibriProjectObjects(Enum):
    ARCHETYPE = "Archetype"
    BOUNDARY = "Boundary"
    BOUNDARY_OBJECT = "BoundaryObject"
    ELEMENT_OBJECT = "ElementObject"
    PROJECT = "Project"
    SPACE = "Space"


@unique
class ColibriProjectPaths(Enum):
<<<<<<< HEAD
    ARCHETYPE = ProjectObjectCategories(
        ColibriProjectObjects.ARCHETYPE, "project.archetype_collection"
    )
    BOUNDARY = ProjectObjectCategories(
        ColibriProjectObjects.BOUNDARY, "project.boundary_collection"
    )
    BOUNDARY_OBJECT = ProjectObjectCategories(
        ColibriProjectObjects.BOUNDARY_OBJECT,
        "project.boundary_collection.object_collection",
    )
    ELEMENT_OBJECT = ProjectObjectCategories(
        ColibriProjectObjects.ELEMENT_OBJECT, "."
    )
=======
    ARCHETYPE = ProjectObjectCategories(ColibriProjectObjects.ARCHETYPE, "project.archetype_collection")
    BOUNDARY = ProjectObjectCategories(ColibriProjectObjects.BOUNDARY, "project.boundary_collection")
    BOUNDARY_OBJECT = ProjectObjectCategories(ColibriProjectObjects.BOUNDARY_OBJECT, "project.boundary_collection.Boundary.object_collection")
    ELEMENT_OBJECT = ProjectObjectCategories(ColibriProjectObjects.ELEMENT_OBJECT, ".")
>>>>>>> 939afe76
    PROJECT = ProjectObjectCategories(ColibriProjectObjects.PROJECT, "project")
    SPACE = ProjectObjectCategories(
        ColibriProjectObjects.SPACE, "project.node_collection.space_collection"
    )

    def get_path_from_object_type(object_type):
        paths = [
            oc.value.path
            for oc in ColibriProjectPaths
            if oc.value.name.value == object_type
        ]
        if len(paths) == 1:
            return paths[0]
        return None


# TODO : unify with ColibriCategories in dataset.py


@unique
class ColibriCategories(Enum):
    ARCHETYPE = "archetype"
    PROJECT_OBJECT = "project_object"


@unique
class ColibriObjectTypes(Enum):
    MODULE = "module"
    PROJECT_OBJECT = "project_object"


@unique
class ErrorMessages(Enum):
    ATTACHMENT_ERROR = "Attachment error."
    COLIBRI_MODULE_NOT_FOUND_ERROR = "Colibri module not found."
    INITIALIZATION_ERROR = "Colibri project could not be initialized."
    LINK_ERROR = "Link error."
    UNAUTHORIZED_COLIBRI_MODULE_ERROR = "Colibri module not authorized."
    UNIT_ERROR = "Unit error."
    USER_INPUT_ERROR = "Input not valid."


@unique
class Roles(Enum):
    INPUTS = "inputs"
    OUTPUTS = "outputs"
    PARAMETERS = "parameters"


@unique
class Units(Enum):
    CENTIMETER = "cm"
    CO2_KILO_GRAM_EQUIVALENT = "kgCO2"
    CO2_KILO_GRAM_EQUIVALENT_PER_KILO_WATT_HOUR = "kgCO2/kWh"
    CUBIC_METER = "m³"
    CUBIC_METER_PER_HOUR = "m³/h"
    DEGREE = "°"
    DEGREE_CELSIUS = "°C"
    DEGREE_CELSIUS_PER_METER = "°C/m"
    DEGREE_FAHRENHEIT = "°F"
    HOUR = "h"
    JOULE = "J"
    JOULE_PER_KILO_GRAM = "J/kg"
    JOULE_PER_GRAM_PER_DEGREE_CELSIUS = "J/(g.°C)"
    JOULE_PER_KILO_GRAM_PER_DEGREE_CELSIUS = "J/(kg.°C)"
    JOULE_PER_CUBIC_METER_PER_DEGREE_CELSIUS = "J/(m³.°C)"
    KELVIN = "K"
    KILO_GRAM = "kg"
    KILO_JOULE = "kJ"
    KILO_JOULE_PER_HOUR = "kJ/h"
    KILO_METER = "km"
    KILO_WATT = "kW"
    KILO_WATT_HOUR = "kWh"
    KILOGRAM_PER_CUBIC_METER = "kg/m³"
    KILOGRAM_PER_HOUR = "kg/h"
    KILOGRAM_PER_SECOND = "kg/s"
    METER = "m"
    PASCAL = "Pa"
    SECOND = "s"
    SQUARE_METER = "m²"
    UNITLESS = "-"
    YEAR = "year"
    WATT = "W"
    WATT_HOUR = "Wh"
    WATT_PER_KELVIN = "W/K"
    WATT_PER_SQUARE_METER = "W/m²"
    WATT_PER_METER_PER_KELVIN = "W/(m.K)"
    WATT_PER_SQUARE_METER_PER_KELVIN = "W/(m².K)"
    WATT_PER_SQUARE_METER_PER_SQUARE_KELVIN = "W/(m².K²)"<|MERGE_RESOLUTION|>--- conflicted
+++ resolved
@@ -24,7 +24,6 @@
 
 @unique
 class ColibriProjectPaths(Enum):
-<<<<<<< HEAD
     ARCHETYPE = ProjectObjectCategories(
         ColibriProjectObjects.ARCHETYPE, "project.archetype_collection"
     )
@@ -33,17 +32,11 @@
     )
     BOUNDARY_OBJECT = ProjectObjectCategories(
         ColibriProjectObjects.BOUNDARY_OBJECT,
-        "project.boundary_collection.object_collection",
+        "project.boundary_collection.Boundary.object_collection",
     )
     ELEMENT_OBJECT = ProjectObjectCategories(
         ColibriProjectObjects.ELEMENT_OBJECT, "."
     )
-=======
-    ARCHETYPE = ProjectObjectCategories(ColibriProjectObjects.ARCHETYPE, "project.archetype_collection")
-    BOUNDARY = ProjectObjectCategories(ColibriProjectObjects.BOUNDARY, "project.boundary_collection")
-    BOUNDARY_OBJECT = ProjectObjectCategories(ColibriProjectObjects.BOUNDARY_OBJECT, "project.boundary_collection.Boundary.object_collection")
-    ELEMENT_OBJECT = ProjectObjectCategories(ColibriProjectObjects.ELEMENT_OBJECT, ".")
->>>>>>> 939afe76
     PROJECT = ProjectObjectCategories(ColibriProjectObjects.PROJECT, "project")
     SPACE = ProjectObjectCategories(
         ColibriProjectObjects.SPACE, "project.node_collection.space_collection"
